--- conflicted
+++ resolved
@@ -157,19 +157,11 @@
 		Usage:    "Sepolia network: pre-configured proof-of-work test network",
 		Category: flags.EthCategory,
 	}
-<<<<<<< HEAD
-=======
-	KilnFlag = &cli.BoolFlag{
-		Name:     "kiln",
-		Usage:    "Kiln network: pre-configured proof-of-work to proof-of-stake test network",
-		Category: flags.EthCategory,
-	}
 	WbtTestnetFlag = &cli.BoolFlag{
 		Name:     "wbt-testnet",
 		Usage:    "WhiteBIT test network",
 		Category: flags.EthCategory,
 	}
->>>>>>> 4b10f578
 
 	// Dev mode
 	DeveloperFlag = &cli.BoolFlag{
@@ -1015,11 +1007,7 @@
 		RinkebyFlag,
 		GoerliFlag,
 		SepoliaFlag,
-<<<<<<< HEAD
-=======
-		KilnFlag,
 		WbtTestnetFlag,
->>>>>>> 4b10f578
 	}
 	// NetworkFlags is the flag group of all built-in supported networks.
 	NetworkFlags = append([]cli.Flag{MainnetFlag}, TestnetFlags...)
@@ -1105,13 +1093,8 @@
 		urls = params.RinkebyBootnodes
 	case ctx.Bool(GoerliFlag.Name):
 		urls = params.GoerliBootnodes
-<<<<<<< HEAD
-=======
-	case ctx.Bool(KilnFlag.Name):
-		urls = params.KilnBootnodes
 	case ctx.Bool(WbtTestnetFlag.Name):
 		urls = params.WbtTestnetBootnodes
->>>>>>> 4b10f578
 	}
 
 	// don't apply defaults if BootstrapNodes is already set
@@ -1753,11 +1736,7 @@
 // SetEthConfig applies eth-related command line flags to the config.
 func SetEthConfig(ctx *cli.Context, stack *node.Node, cfg *ethconfig.Config) {
 	// Avoid conflicting network flags
-<<<<<<< HEAD
-	CheckExclusive(ctx, MainnetFlag, DeveloperFlag, RinkebyFlag, GoerliFlag, SepoliaFlag)
-=======
-	CheckExclusive(ctx, MainnetFlag, DeveloperFlag, RopstenFlag, RinkebyFlag, GoerliFlag, SepoliaFlag, KilnFlag, WbtTestnetFlag)
->>>>>>> 4b10f578
+	CheckExclusive(ctx, MainnetFlag, DeveloperFlag, RinkebyFlag, GoerliFlag, SepoliaFlag, WbtTestnetFlag)
 	CheckExclusive(ctx, LightServeFlag, SyncModeFlag, "light")
 	CheckExclusive(ctx, DeveloperFlag, ExternalSignerFlag) // Can't use both ephemeral unlocked and external signer
 	if ctx.String(GCModeFlag.Name) == "archive" && ctx.Uint64(TxLookupLimitFlag.Name) != 0 {
@@ -1923,20 +1902,11 @@
 		}
 		cfg.Genesis = core.DefaultGoerliGenesisBlock()
 		SetDNSDiscoveryDefaults(cfg, params.GoerliGenesisHash)
-<<<<<<< HEAD
-=======
-	case ctx.Bool(KilnFlag.Name):
-		if !ctx.IsSet(NetworkIdFlag.Name) {
-			cfg.NetworkId = 1337802
-		}
-		cfg.Genesis = core.DefaultKilnGenesisBlock()
-		SetDNSDiscoveryDefaults(cfg, params.KilnGenesisHash)
 	case ctx.Bool(WbtTestnetFlag.Name):
 		if !ctx.IsSet(NetworkIdFlag.Name) {
 			cfg.NetworkId = 2625
 		}
 		cfg.Genesis = core.DefaultWbtTestnetGenesisBlock()
->>>>>>> 4b10f578
 	case ctx.Bool(DeveloperFlag.Name):
 		if !ctx.IsSet(NetworkIdFlag.Name) {
 			cfg.NetworkId = 1337
@@ -2257,13 +2227,8 @@
 		genesis = core.DefaultRinkebyGenesisBlock()
 	case ctx.Bool(GoerliFlag.Name):
 		genesis = core.DefaultGoerliGenesisBlock()
-<<<<<<< HEAD
-=======
-	case ctx.Bool(KilnFlag.Name):
-		genesis = core.DefaultKilnGenesisBlock()
 	case ctx.Bool(WbtTestnetFlag.Name):
 		genesis = core.DefaultWbtTestnetGenesisBlock()
->>>>>>> 4b10f578
 	case ctx.Bool(DeveloperFlag.Name):
 		Fatalf("Developer chains are ephemeral")
 	}
