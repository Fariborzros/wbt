--- conflicted
+++ resolved
@@ -28,20 +28,11 @@
 
 // Genesis hashes to enforce below configs on.
 var (
-<<<<<<< HEAD
-	MainnetGenesisHash = common.HexToHash("0xd4e56740f876aef8c010b86a40d5f56745a118d0906a34e69aec8c0db1cb8fa3")
-	SepoliaGenesisHash = common.HexToHash("0x25a5cc106eea7138acab33231d7160d69cb777ee0c2c553fcddf5138993e6dd9")
-	RinkebyGenesisHash = common.HexToHash("0x6341fd3daf94b748c72ced5a5b26028f2474f5f00d824504e4fa37a75767e177")
-	GoerliGenesisHash  = common.HexToHash("0xbf7e331f7f7c1dd2e05159666b3bf8bc7a8a3a9eb1d518969eab529dd9b88c1a")
-=======
 	MainnetGenesisHash    = common.HexToHash("0xd4e56740f876aef8c010b86a40d5f56745a118d0906a34e69aec8c0db1cb8fa3")
-	RopstenGenesisHash    = common.HexToHash("0x41941023680923e0fe4d74a34bdac8141f2540e3ae90623718e47d66d1ca4a2d")
 	SepoliaGenesisHash    = common.HexToHash("0x25a5cc106eea7138acab33231d7160d69cb777ee0c2c553fcddf5138993e6dd9")
 	RinkebyGenesisHash    = common.HexToHash("0x6341fd3daf94b748c72ced5a5b26028f2474f5f00d824504e4fa37a75767e177")
 	GoerliGenesisHash     = common.HexToHash("0xbf7e331f7f7c1dd2e05159666b3bf8bc7a8a3a9eb1d518969eab529dd9b88c1a")
-	KilnGenesisHash       = common.HexToHash("0x51c7fe41be669f69c45c33a56982cbde405313342d9e2b00d7c91a7b284dd4f8")
 	WbtTestnetGenesisHash = common.HexToHash("0x3786ce655da7e41d4164e255422df800c7276d94b0c4b10f856ae67ab48119c4")
->>>>>>> 4b10f578
 )
 
 // TrustedCheckpoints associates each known checkpoint with the genesis hash of
@@ -73,10 +64,6 @@
 		DAOForkBlock:                  big.NewInt(1_920_000),
 		DAOForkSupport:                true,
 		EIP150Block:                   big.NewInt(2_463_000),
-<<<<<<< HEAD
-=======
-		EIP150Hash:                    common.HexToHash("0x2086799aeebeae135c246c65021c82b4e15a2c451340993aacfd2751886514f0"),
->>>>>>> 4b10f578
 		EIP155Block:                   big.NewInt(2_675_000),
 		EIP158Block:                   big.NewInt(2_675_000),
 		ByzantiumBlock:                big.NewInt(4_370_000),
@@ -90,10 +77,7 @@
 		GrayGlacierBlock:              big.NewInt(15_050_000),
 		TerminalTotalDifficulty:       MainnetTerminalTotalDifficulty, // 58_750_000_000_000_000_000_000
 		TerminalTotalDifficultyPassed: true,
-<<<<<<< HEAD
 		ShanghaiTime:                  newUint64(1681338455),
-=======
->>>>>>> 4b10f578
 		Ethash:                        new(EthashConfig),
 	}
 
@@ -271,7 +255,6 @@
 
 	// AllEthashProtocolChanges contains every protocol change (EIPs) introduced
 	// and accepted by the Ethereum core developers into the Ethash consensus.
-<<<<<<< HEAD
 	AllEthashProtocolChanges = &ChainConfig{
 		ChainID:                       big.NewInt(1337),
 		HomesteadBlock:                big.NewInt(0),
@@ -386,39 +369,15 @@
 		Clique:                        nil,
 	}
 	TestRules = TestChainConfig.Rules(new(big.Int), false, 0)
-=======
-	//
-	// This configuration is intentionally not using keyed fields to force anyone
-	// adding flags to the config to also have to set these fields.
-	AllEthashProtocolChanges = &ChainConfig{big.NewInt(1337), big.NewInt(0), nil, false, big.NewInt(0), common.Hash{}, big.NewInt(0), big.NewInt(0), big.NewInt(0), big.NewInt(0), big.NewInt(0), big.NewInt(0), big.NewInt(0), big.NewInt(0), big.NewInt(0), big.NewInt(0), big.NewInt(0), nil, nil, nil, nil, nil, false, new(EthashConfig), nil}
-
-	// AllCliqueProtocolChanges contains every protocol change (EIPs) introduced
-	// and accepted by the Ethereum core developers into the Clique consensus.
-	//
-	// This configuration is intentionally not using keyed fields to force anyone
-	// adding flags to the config to also have to set these fields.
-	AllCliqueProtocolChanges = &ChainConfig{big.NewInt(1337), big.NewInt(0), nil, false, big.NewInt(0), common.Hash{}, big.NewInt(0), big.NewInt(0), big.NewInt(0), big.NewInt(0), big.NewInt(0), big.NewInt(0), big.NewInt(0), big.NewInt(0), big.NewInt(0), nil, nil, nil, nil, nil, nil, nil, false, nil, &CliqueConfig{Period: 0, Epoch: 30000}}
-
-	TestChainConfig = &ChainConfig{big.NewInt(1), big.NewInt(0), nil, false, big.NewInt(0), common.Hash{}, big.NewInt(0), big.NewInt(0), big.NewInt(0), big.NewInt(0), big.NewInt(0), big.NewInt(0), big.NewInt(0), big.NewInt(0), big.NewInt(0), big.NewInt(0), big.NewInt(0), nil, nil, nil, nil, nil, false, new(EthashConfig), nil}
-	TestRules       = TestChainConfig.Rules(new(big.Int), false)
->>>>>>> 4b10f578
 )
 
 // NetworkNames are user friendly names to use in the chain spec banner.
 var NetworkNames = map[string]string{
-<<<<<<< HEAD
-	MainnetChainConfig.ChainID.String(): "mainnet",
-	RinkebyChainConfig.ChainID.String(): "rinkeby",
-	GoerliChainConfig.ChainID.String():  "goerli",
-	SepoliaChainConfig.ChainID.String(): "sepolia",
-=======
 	MainnetChainConfig.ChainID.String():    "mainnet",
-	RopstenChainConfig.ChainID.String():    "ropsten",
 	RinkebyChainConfig.ChainID.String():    "rinkeby",
 	GoerliChainConfig.ChainID.String():     "goerli",
 	SepoliaChainConfig.ChainID.String():    "sepolia",
 	WbtTestnetChainConfig.ChainID.String(): "wbt-testnet",
->>>>>>> 4b10f578
 }
 
 // TrustedCheckpoint represents a set of post-processed trie roots (CHT and
@@ -487,7 +446,6 @@
 	EIP155Block *big.Int `json:"eip155Block,omitempty"` // EIP155 HF block
 	EIP158Block *big.Int `json:"eip158Block,omitempty"` // EIP158 HF block
 
-<<<<<<< HEAD
 	ByzantiumBlock      *big.Int `json:"byzantiumBlock,omitempty"`      // Byzantium switch block (nil = no fork, 0 = already on byzantium)
 	ConstantinopleBlock *big.Int `json:"constantinopleBlock,omitempty"` // Constantinople switch block (nil = no fork, 0 = already activated)
 	PetersburgBlock     *big.Int `json:"petersburgBlock,omitempty"`     // Petersburg switch block (nil = same as Constantinople)
@@ -504,21 +462,8 @@
 	ShanghaiTime *uint64 `json:"shanghaiTime,omitempty"` // Shanghai switch time (nil = no fork, 0 = already on shanghai)
 	CancunTime   *uint64 `json:"cancunTime,omitempty"`   // Cancun switch time (nil = no fork, 0 = already on cancun)
 	PragueTime   *uint64 `json:"pragueTime,omitempty"`   // Prague switch time (nil = no fork, 0 = already on prague)
-=======
-	ByzantiumBlock      *big.Int            `json:"byzantiumBlock,omitempty"`      // Byzantium switch block (nil = no fork, 0 = already on byzantium)
-	ConstantinopleBlock *big.Int            `json:"constantinopleBlock,omitempty"` // Constantinople switch block (nil = no fork, 0 = already activated)
-	PetersburgBlock     *big.Int            `json:"petersburgBlock,omitempty"`     // Petersburg switch block (nil = same as Constantinople)
-	IstanbulBlock       *big.Int            `json:"istanbulBlock,omitempty"`       // Istanbul switch block (nil = no fork, 0 = already on istanbul)
-	MuirGlacierBlock    *big.Int            `json:"muirGlacierBlock,omitempty"`    // Eip-2384 (bomb delay) switch block (nil = no fork, 0 = already activated)
-	BerlinBlock         *big.Int            `json:"berlinBlock,omitempty"`         // Berlin switch block (nil = no fork, 0 = already on berlin)
-	LondonBlock         *big.Int            `json:"londonBlock,omitempty"`         // London switch block (nil = no fork, 0 = already on london)
-	ArrowGlacierBlock   *big.Int            `json:"arrowGlacierBlock,omitempty"`   // Eip-4345 (bomb delay) switch block (nil = no fork, 0 = already activated)
-	GrayGlacierBlock    *big.Int            `json:"grayGlacierBlock,omitempty"`    // Eip-5133 (bomb delay) switch block (nil = no fork, 0 = already activated)
-	MergeNetsplitBlock  *big.Int            `json:"mergeNetsplitBlock,omitempty"`  // Virtual fork after The Merge to use as a network splitter
-	ShanghaiBlock       *big.Int            `json:"shanghaiBlock,omitempty"`       // Shanghai switch block (nil = no fork, 0 = already on shanghai)
-	CancunBlock         *big.Int            `json:"cancunBlock,omitempty"`         // Cancun switch block (nil = no fork, 0 = already on cancun)
-	MintContract        *MintContractConfig `json:"mintContract,omitempty"`        // Mint contract initialization config
->>>>>>> 4b10f578
+
+	MintContract *MintContractConfig `json:"mintContract,omitempty"` // Mint contract initialization config
 
 	// TerminalTotalDifficulty is the amount of total difficulty reached by
 	// the network that triggers the consensus upgrade.
